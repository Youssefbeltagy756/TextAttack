--- conflicted
+++ resolved
@@ -2,12 +2,9 @@
 nltk
 numpy<1.17
 scipy
-torch==1.3.0
+torch
 transformers==2.0.0
 tensorflow-gpu
 scikit-learn
-<<<<<<< HEAD
 visdom
-=======
-spacy
->>>>>>> 10a3adf5
+spacy