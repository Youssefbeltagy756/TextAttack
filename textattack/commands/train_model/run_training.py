--- conflicted
+++ resolved
@@ -2,12 +2,11 @@
 import logging
 import math
 import os
-import time
 
 import numpy as np
 import scipy
 import torch
-from torch.utils.data import DataLoader, RandomSampler, SequentialSampler
+from torch.utils.data import DataLoader, RandomSampler
 import tqdm
 import transformers
 
@@ -154,12 +153,11 @@
     :param model: Model to test.
     :param eval_dataloader: a torch DataLoader that iterates through the eval set.
     :param do_regression: bool. Whether we are doing regression (True) or classification (False)
-    
+
     :return: pearson correlation, if do_regression==True, else classification accuracy [0., 1.]
     """
     model.eval()
     correct = 0
-    total = 0
     logits = []
     labels = []
     for input_ids, batch_labels in eval_dataloader:
@@ -270,7 +268,6 @@
     logger.warn(
         "WARNING: TextAttack's model training feature is in beta. Please report any issues on our Github page, https://github.com/QData/TextAttack/issues."
     )
-    start_time = time.time()
     _make_directories(args.output_dir)
 
     num_gpus = torch.cuda.device_count()
@@ -429,58 +426,6 @@
         tokenizer, train_text, train_labels, args.batch_size
     )
 
-<<<<<<< HEAD
-    def get_eval_score():
-        model.eval()
-        correct = 0
-        # total = 0
-        logits = []
-        labels = []
-        for input_ids, batch_labels in eval_dataloader:
-            if isinstance(input_ids, dict):
-                ## HACK: dataloader collates dict backwards. This is a temporary
-                # workaround to get ids in the right shape
-                input_ids = {
-                    k: torch.stack(v).T.to(device) for k, v in input_ids.items()
-                }
-            batch_labels = batch_labels.to(device)
-
-            with torch.no_grad():
-                batch_logits = textattack.shared.utils.model_predict(model, input_ids)
-
-            logits.extend(batch_logits.cpu().squeeze().tolist())
-            labels.extend(batch_labels)
-
-        model.train()
-        logits = torch.tensor(logits)
-        labels = torch.tensor(labels)
-
-        if args.do_regression:
-            pearson_correlation, pearson_p_value = scipy.stats.pearsonr(logits, labels)
-            return pearson_correlation
-        else:
-            preds = logits.argmax(dim=1)
-            correct = (preds == labels).sum()
-            return float(correct) / len(labels)
-
-    def save_model():
-        model_to_save = (
-            model.module if hasattr(model, "module") else model
-        )  # Only save the model itself
-
-        # If we save using the predefined names, we can load using `from_pretrained`
-        output_model_file = os.path.join(args.output_dir, args.weights_name)
-        output_config_file = os.path.join(args.output_dir, args.config_name)
-
-        torch.save(model_to_save.state_dict(), output_model_file)
-        try:
-            model_to_save.config.to_json_file(output_config_file)
-        except AttributeError:
-            # no config
-            pass
-
-=======
->>>>>>> 4dd95303
     global_step = 0
     tr_loss = 0
 
