import torch
<<<<<<< HEAD
from transformers import GPT2LMHeadModel, GPT2Tokenizer
=======
import transformers
>>>>>>> 6953f0ee

from textattack.shared import utils

from .language_model_constraint import LanguageModelConstraint


class GPT2(LanguageModelConstraint):
    """ A constraint based on the GPT-2 language model. 
        
        
        from "Better Language Models and Their Implications" 
            (openai.com/blog/better-language-models/)
    
    """

    def __init__(self, **kwargs):
<<<<<<< HEAD
        self.model = GPT2LMHeadModel.from_pretrained("gpt2")
        self.model.to(utils.device)
        self.tokenizer = GPT2Tokenizer.from_pretrained("gpt2")
=======
        self.model = transformers.GPT2LMHeadModel.from_pretrained("gpt2")
        self.model.to(utils.device)
        self.tokenizer = transformers.GPT2Tokenizer.from_pretrained("gpt2")
>>>>>>> 6953f0ee
        super().__init__(**kwargs)

    def get_log_probs_at_index(self, text_list, word_index):
        """ Gets the probability of the word at index `word_index` according
            to GPT-2. Assumes that all items in `text_list`
            have the same prefix up until `word_index`.
        """
        prefix = text_list[0].text_until_word_index(word_index)

        if not utils.has_letter(prefix):
            # This language model perplexity is not defined with respect to
            # a word without a prefix. If the prefix is null, just return the
            # log-probability 0.0.
            return torch.zeros(len(text_list), dtype=torch.float)

        token_ids = self.tokenizer.encode(prefix)
        tokens_tensor = torch.tensor([token_ids])
        tokens_tensor = tokens_tensor.to(utils.device)

        with torch.no_grad():
            outputs = self.model(tokens_tensor)
        predictions = outputs[0]

        probs = []
        for tokenized_text in text_list:
            nxt_word_ids = self.tokenizer.encode(tokenized_text.words[word_index])
            next_word_prob = predictions[0, -1, next_word_ids[0]]
            probs.append(next_word_prob)

        return probs<|MERGE_RESOLUTION|>--- conflicted
+++ resolved
@@ -1,9 +1,5 @@
 import torch
-<<<<<<< HEAD
-from transformers import GPT2LMHeadModel, GPT2Tokenizer
-=======
 import transformers
->>>>>>> 6953f0ee
 
 from textattack.shared import utils
 
@@ -20,15 +16,9 @@
     """
 
     def __init__(self, **kwargs):
-<<<<<<< HEAD
-        self.model = GPT2LMHeadModel.from_pretrained("gpt2")
-        self.model.to(utils.device)
-        self.tokenizer = GPT2Tokenizer.from_pretrained("gpt2")
-=======
         self.model = transformers.GPT2LMHeadModel.from_pretrained("gpt2")
         self.model.to(utils.device)
         self.tokenizer = transformers.GPT2Tokenizer.from_pretrained("gpt2")
->>>>>>> 6953f0ee
         super().__init__(**kwargs)
 
     def get_log_probs_at_index(self, text_list, word_index):
