--- conflicted
+++ resolved
@@ -14,15 +14,9 @@
         offset (int): line to start reading from
     
     """
-<<<<<<< HEAD
     DATA_PATH = 'datasets/classification/imdb.txt'
+    
     def __init__(self, offset=0, shuffle=False):
-=======
-
-    DATA_PATH = "datasets/classification/imdb.txt"
-
-    def __init__(self, offset=0):
->>>>>>> c155c0a3
         """ Loads a full dataset from disk. """
         self._load_classification_text_file(IMDBSentiment.DATA_PATH, offset=offset)
         if shuffle:
