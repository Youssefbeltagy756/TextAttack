--- conflicted
+++ resolved
@@ -34,15 +34,9 @@
         offset (int): line to start reading from
     
     """
-<<<<<<< HEAD
     DATA_PATH = 'datasets/classification/ag_news.txt'
+    
     def __init__(self, offset=0, shuffle=False):
-=======
-
-    DATA_PATH = "datasets/classification/ag_news.txt"
-
-    def __init__(self, offset=0):
->>>>>>> c155c0a3
         """ Loads a full dataset from disk. """
         self._load_classification_text_file(AGNews.DATA_PATH, offset=offset)
         if shuffle:
